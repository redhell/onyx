--- conflicted
+++ resolved
@@ -35,10 +35,6 @@
 from onyx.agents.agent_search.utils import create_question_prompt
 from onyx.configs.constants import DocumentSourceDescription
 from onyx.db.connector import fetch_unique_document_sources
-<<<<<<< HEAD
-from onyx.db.models import ChatMessage
-=======
->>>>>>> 16a4149a
 from onyx.kg.utils.extraction_utils import get_entity_types_str
 from onyx.kg.utils.extraction_utils import get_relationship_types_str
 from onyx.prompts.dr_prompts import DECISION_PROMPT_W_TOOL_CALLING
@@ -311,27 +307,6 @@
             chat_message_id=str(graph_config.persistence.chat_session_id),
         )
 
-<<<<<<< HEAD
-        # TODO: Clean up!!
-        chat_message = (
-            db_session.query(ChatMessage).filter(ChatMessage.id == message_id).first()
-        )
-        if not chat_message:
-            raise ValueError("Chat message with id not found")  # should never happen
-
-        if isinstance(full_response.full_answer, str):
-            chat_message.message = full_response.full_answer
-
-        parent_chat_message = (
-            db_session.query(ChatMessage)
-            .filter(ChatMessage.id == chat_message.parent_message)
-            .first()
-        )
-        if parent_chat_message:
-            parent_chat_message.latest_child_message = chat_message.id
-
-        db_session.commit()
-=======
         if isinstance(full_response.full_answer, str):
             full_answer = full_response.full_answer
         else:
@@ -349,7 +324,6 @@
 
         db_session.commit()
 
->>>>>>> 16a4149a
         return OrchestrationSetup(
             original_question=original_question,
             chat_history_string="",
@@ -421,30 +395,6 @@
 
         if len(full_response.ai_message_chunk.tool_calls) == 0:
 
-<<<<<<< HEAD
-            chat_message = (
-                db_session.query(ChatMessage)
-                .filter(ChatMessage.id == message_id)
-                .first()
-            )
-            if not chat_message:
-                raise ValueError(
-                    "Chat message with id not found"
-                )  # should never happen
-
-            if isinstance(full_response.full_answer, str):
-                chat_message.message = full_response.full_answer
-
-            parent_chat_message = (
-                db_session.query(ChatMessage)
-                .filter(ChatMessage.id == chat_message.parent_message)
-                .first()
-            )
-            if parent_chat_message:
-                parent_chat_message.latest_child_message = chat_message.id
-
-            db_session.commit()
-=======
             if isinstance(full_response.full_answer, str):
                 full_answer = full_response.full_answer
             else:
@@ -462,7 +412,6 @@
 
             db_session.commit()
 
->>>>>>> 16a4149a
             return OrchestrationSetup(
                 original_question=original_question,
                 chat_history_string="",
@@ -556,27 +505,6 @@
                     writer,
                 )
 
-<<<<<<< HEAD
-                chat_message = (
-                    db_session.query(ChatMessage)
-                    .filter(ChatMessage.id == message_id)
-                    .first()
-                )
-                if not chat_message:
-                    raise ValueError(
-                        "Chat message with id not found"
-                    )  # should never happen
-
-                chat_message.message = clarification_response.clarification_question
-
-                parent_chat_message = (
-                    db_session.query(ChatMessage)
-                    .filter(ChatMessage.id == chat_message.parent_message)
-                    .first()
-                )
-                if parent_chat_message:
-                    parent_chat_message.latest_child_message = chat_message.id
-=======
                 update_db_session_with_messages(
                     db_session=db_session,
                     chat_message_id=message_id,
@@ -587,7 +515,6 @@
                     research_type=research_type,
                     research_answer_purpose=ResearchAnswerPurpose.CLARIFICATION_REQUEST,
                 )
->>>>>>> 16a4149a
 
                 db_session.commit()
 
