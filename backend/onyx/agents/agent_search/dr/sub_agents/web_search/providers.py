--- conflicted
+++ resolved
@@ -1,7 +1,6 @@
 from onyx.agents.agent_search.dr.sub_agents.web_search.clients.exa_client import (
     ExaClient,
 )
-<<<<<<< HEAD
 from onyx.agents.agent_search.dr.sub_agents.web_search.clients.firecrawl_client import (
     FirecrawlContentClient,
 )
@@ -10,35 +9,28 @@
 )
 from onyx.agents.agent_search.dr.sub_agents.web_search.clients.mux_client import (
     MuxClient,
-=======
+)
 from onyx.agents.agent_search.dr.sub_agents.web_search.clients.serper_client import (
     SerperClient,
->>>>>>> a283e73f
 )
 from onyx.agents.agent_search.dr.sub_agents.web_search.models import (
     InternetSearchProvider,
 )
 from onyx.configs.chat_configs import EXA_API_KEY
-<<<<<<< HEAD
 from onyx.configs.chat_configs import FIRECRAWL_API_KEY
 from onyx.configs.chat_configs import GOOGLE_SEARCH_API_KEY
 from onyx.configs.chat_configs import GOOGLE_SEARCH_CX
-=======
 from onyx.configs.chat_configs import SERPER_API_KEY
->>>>>>> a283e73f
 
 
 def get_default_provider() -> InternetSearchProvider | None:
     if EXA_API_KEY:
         return ExaClient()
-<<<<<<< HEAD
     if FIRECRAWL_API_KEY and GOOGLE_SEARCH_API_KEY and GOOGLE_SEARCH_CX:
         return MuxClient(
             search_client=GoogleSearchClient(),
             content_client=FirecrawlContentClient(),
         )
-=======
     if SERPER_API_KEY:
         return SerperClient()
->>>>>>> a283e73f
     return None