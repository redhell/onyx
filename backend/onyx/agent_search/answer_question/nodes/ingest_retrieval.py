from onyx.agent_search.answer_question.states import RetrievalIngestionUpdate
from onyx.agent_search.expanded_retrieval.states import ExpandedRetrievalOutput
from onyx.agent_search.shared_graph_utils.models import AgentChunkStats


def ingest_retrieval(state: ExpandedRetrievalOutput) -> RetrievalIngestionUpdate:
    sub_question_retrieval_stats = state[
        "expanded_retrieval_result"
    ].sub_question_retrieval_stats
<<<<<<< HEAD
=======
    if sub_question_retrieval_stats is None:
        sub_question_retrieval_stats = AgentChunkStats()
>>>>>>> 821b226d

    return RetrievalIngestionUpdate(
        expanded_retrieval_results=state[
            "expanded_retrieval_result"
        ].expanded_queries_results,
        documents=state["expanded_retrieval_result"].all_documents,
        sub_question_retrieval_stats=sub_question_retrieval_stats,
    )<|MERGE_RESOLUTION|>--- conflicted
+++ resolved
@@ -7,11 +7,8 @@
     sub_question_retrieval_stats = state[
         "expanded_retrieval_result"
     ].sub_question_retrieval_stats
-<<<<<<< HEAD
-=======
     if sub_question_retrieval_stats is None:
-        sub_question_retrieval_stats = AgentChunkStats()
->>>>>>> 821b226d
+        sub_question_retrieval_stats = [AgentChunkStats()]
 
     return RetrievalIngestionUpdate(
         expanded_retrieval_results=state[
