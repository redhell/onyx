--- conflicted
+++ resolved
@@ -99,7 +99,6 @@
     fast_llm: LLM,
     db_session: Session,
 ) -> AnswerStream:
-<<<<<<< HEAD
     input = MainInput(
         config=config,
         primary_llm=primary_llm,
@@ -135,24 +134,6 @@
     return run_graph(
         compiled_graph, config, search_tool, primary_llm, fast_llm, db_session
     )
-=======
-    with get_session_context_manager() as db_session:
-        from onyx.db.persona import get_persona_by_id
-
-        search_request.persona = get_persona_by_id(1, None, db_session)
-
-        input = MainInput(
-            search_request=search_request,
-            primary_llm=primary_llm,
-            fast_llm=fast_llm,
-            db_session=db_session,
-        )
-        for event in _manage_async_event_streaming(
-            compiled_graph=compiled_graph, graph_input=input
-        ):
-            if parsed_object := _parse_agent_event(event):
-                yield parsed_object
->>>>>>> d35aa1ea
 
 
 if __name__ == "__main__":
@@ -162,9 +143,10 @@
     compiled_graph = graph.compile()
     primary_llm, fast_llm = get_default_llms()
     search_request = SearchRequest(
-<<<<<<< HEAD
         query="what can you do with gitlab?",
     )
+    # Joachim custom persona
+    # search_request.persona = get_persona_by_id(1, None, db_session)
     with get_session_context_manager() as db_session:
         config, search_tool = get_test_config(
             db_session, primary_llm, fast_llm, search_request
@@ -182,11 +164,4 @@
                 elif isinstance(output, ToolResponse):
                     tool_responses.append(output)
             for tool_response in tool_responses:
-                f.write("tool response: " + str(tool_response.response) + "\n")
-=======
-        query="What are the guiding principles behind the development of cockroachDB?",
-        # query="What are the tempereatures in Munich and New York?",
-    )
-    for output in run_graph(compiled_graph, search_request, primary_llm, fast_llm):
-        logger.debug(output)
->>>>>>> d35aa1ea
+                f.write("tool response: " + str(tool_response.response) + "\n")