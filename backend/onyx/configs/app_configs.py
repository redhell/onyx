import json
import os
import urllib.parse
from datetime import datetime
from datetime import timezone
from typing import cast

from onyx.auth.schemas import AuthBackend
from onyx.configs.constants import AuthType
from onyx.configs.constants import DocumentIndexType
from onyx.configs.constants import QueryHistoryType
from onyx.file_processing.enums import HtmlBasedConnectorTransformLinksStrategy
from onyx.prompts.image_analysis import DEFAULT_IMAGE_ANALYSIS_SYSTEM_PROMPT
from onyx.prompts.image_analysis import DEFAULT_IMAGE_SUMMARIZATION_SYSTEM_PROMPT
from onyx.prompts.image_analysis import DEFAULT_IMAGE_SUMMARIZATION_USER_PROMPT

#####
# App Configs
#####
APP_HOST = "0.0.0.0"
APP_PORT = 8080
# API_PREFIX is used to prepend a base path for all API routes
# generally used if using a reverse proxy which doesn't support stripping the `/api`
# prefix from requests directed towards the API server. In these cases, set this to `/api`
APP_API_PREFIX = os.environ.get("API_PREFIX", "")

SKIP_WARM_UP = os.environ.get("SKIP_WARM_UP", "").lower() == "true"

#####
# User Facing Features Configs
#####
BLURB_SIZE = 128  # Number Encoder Tokens included in the chunk blurb
GENERATIVE_MODEL_ACCESS_CHECK_FREQ = int(
    os.environ.get("GENERATIVE_MODEL_ACCESS_CHECK_FREQ") or 86400
)  # 1 day
DISABLE_GENERATIVE_AI = os.environ.get("DISABLE_GENERATIVE_AI", "").lower() == "true"

# Controls whether users can use User Knowledge (personal documents) in assistants
DISABLE_USER_KNOWLEDGE = os.environ.get("DISABLE_USER_KNOWLEDGE", "").lower() == "true"

# If set to true, will show extra/uncommon connectors in the "Other" category
SHOW_EXTRA_CONNECTORS = os.environ.get("SHOW_EXTRA_CONNECTORS", "").lower() == "true"

# Controls whether to allow admin query history reports with:
# 1. associated user emails
# 2. anonymized user emails
# 3. no queries
ONYX_QUERY_HISTORY_TYPE = QueryHistoryType(
    (os.environ.get("ONYX_QUERY_HISTORY_TYPE") or QueryHistoryType.NORMAL.value).lower()
)

#####
# Web Configs
#####
# WEB_DOMAIN is used to set the redirect_uri after login flows
# NOTE: if you are having problems accessing the Onyx web UI locally (especially
# on Windows, try  setting this to `http://127.0.0.1:3000` instead and see if that
# fixes it)
WEB_DOMAIN = os.environ.get("WEB_DOMAIN") or "http://localhost:3000"


#####
# Auth Configs
#####
AUTH_TYPE = AuthType((os.environ.get("AUTH_TYPE") or AuthType.DISABLED.value).lower())
DISABLE_AUTH = AUTH_TYPE == AuthType.DISABLED

PASSWORD_MIN_LENGTH = int(os.getenv("PASSWORD_MIN_LENGTH", 8))
PASSWORD_MAX_LENGTH = int(os.getenv("PASSWORD_MAX_LENGTH", 64))
PASSWORD_REQUIRE_UPPERCASE = (
    os.environ.get("PASSWORD_REQUIRE_UPPERCASE", "false").lower() == "true"
)
PASSWORD_REQUIRE_LOWERCASE = (
    os.environ.get("PASSWORD_REQUIRE_LOWERCASE", "false").lower() == "true"
)
PASSWORD_REQUIRE_DIGIT = (
    os.environ.get("PASSWORD_REQUIRE_DIGIT", "false").lower() == "true"
)
PASSWORD_REQUIRE_SPECIAL_CHAR = (
    os.environ.get("PASSWORD_REQUIRE_SPECIAL_CHAR", "false").lower() == "true"
)

# Encryption key secret is used to encrypt connector credentials, api keys, and other sensitive
# information. This provides an extra layer of security on top of Postgres access controls
# and is available in Onyx EE
ENCRYPTION_KEY_SECRET = os.environ.get("ENCRYPTION_KEY_SECRET") or ""

# Turn off mask if admin users should see full credentials for data connectors.
MASK_CREDENTIAL_PREFIX = (
    os.environ.get("MASK_CREDENTIAL_PREFIX", "True").lower() != "false"
)

AUTH_BACKEND = AuthBackend(os.environ.get("AUTH_BACKEND") or AuthBackend.REDIS.value)

SESSION_EXPIRE_TIME_SECONDS = int(
    os.environ.get("SESSION_EXPIRE_TIME_SECONDS")
    or os.environ.get("REDIS_AUTH_EXPIRE_TIME_SECONDS")
    or 86400 * 7
)  # 7 days

# Default request timeout, mostly used by connectors
REQUEST_TIMEOUT_SECONDS = int(os.environ.get("REQUEST_TIMEOUT_SECONDS") or 60)

# set `VALID_EMAIL_DOMAINS` to a comma seperated list of domains in order to
# restrict access to Onyx to only users with emails from those domains.
# E.g. `VALID_EMAIL_DOMAINS=example.com,example.org` will restrict Onyx
# signups to users with either an @example.com or an @example.org email.
# NOTE: maintaining `VALID_EMAIL_DOMAIN` to keep backwards compatibility
_VALID_EMAIL_DOMAIN = os.environ.get("VALID_EMAIL_DOMAIN", "")
_VALID_EMAIL_DOMAINS_STR = (
    os.environ.get("VALID_EMAIL_DOMAINS", "") or _VALID_EMAIL_DOMAIN
)
VALID_EMAIL_DOMAINS = (
    [
        domain.strip().lower()
        for domain in _VALID_EMAIL_DOMAINS_STR.split(",")
        if domain.strip()
    ]
    if _VALID_EMAIL_DOMAINS_STR
    else []
)
# OAuth Login Flow
# Used for both Google OAuth2 and OIDC flows
OAUTH_CLIENT_ID = (
    os.environ.get("OAUTH_CLIENT_ID", os.environ.get("GOOGLE_OAUTH_CLIENT_ID")) or ""
)
OAUTH_CLIENT_SECRET = (
    os.environ.get("OAUTH_CLIENT_SECRET", os.environ.get("GOOGLE_OAUTH_CLIENT_SECRET"))
    or ""
)
# OpenID Connect configuration URL for Okta Profile Tool and other OIDC integrations
OPENID_CONFIG_URL = os.environ.get("OPENID_CONFIG_URL") or ""

USER_AUTH_SECRET = os.environ.get("USER_AUTH_SECRET", "")

# Duration (in seconds) for which the FastAPI Users JWT token remains valid in the user's browser.
# By default, this is set to match the Redis expiry time for consistency.
AUTH_COOKIE_EXPIRE_TIME_SECONDS = int(
    os.environ.get("AUTH_COOKIE_EXPIRE_TIME_SECONDS") or 86400 * 7
)  # 7 days

# for basic auth
REQUIRE_EMAIL_VERIFICATION = (
    os.environ.get("REQUIRE_EMAIL_VERIFICATION", "").lower() == "true"
)
SMTP_SERVER = os.environ.get("SMTP_SERVER") or "smtp.gmail.com"
SMTP_PORT = int(os.environ.get("SMTP_PORT") or "587")
SMTP_USER = os.environ.get("SMTP_USER", "your-email@gmail.com")
SMTP_PASS = os.environ.get("SMTP_PASS", "your-gmail-password")
EMAIL_FROM = os.environ.get("EMAIL_FROM") or SMTP_USER

SENDGRID_API_KEY = os.environ.get("SENDGRID_API_KEY") or ""
EMAIL_CONFIGURED = all([SMTP_SERVER, SMTP_USER, SMTP_PASS]) or SENDGRID_API_KEY

# If set, Onyx will listen to the `expires_at` returned by the identity
# provider (e.g. Okta, Google, etc.) and force the user to re-authenticate
# after this time has elapsed. Disabled since by default many auth providers
# have very short expiry times (e.g. 1 hour) which provide a poor user experience
TRACK_EXTERNAL_IDP_EXPIRY = (
    os.environ.get("TRACK_EXTERNAL_IDP_EXPIRY", "").lower() == "true"
)


#####
# DB Configs
#####
DOCUMENT_INDEX_NAME = "danswer_index"
# Vespa is now the default document index store for both keyword and vector
DOCUMENT_INDEX_TYPE = os.environ.get(
    "DOCUMENT_INDEX_TYPE", DocumentIndexType.COMBINED.value
)
VESPA_HOST = os.environ.get("VESPA_HOST") or "localhost"
# NOTE: this is used if and only if the vespa config server is accessible via a
# different host than the main vespa application
VESPA_CONFIG_SERVER_HOST = os.environ.get("VESPA_CONFIG_SERVER_HOST") or VESPA_HOST
VESPA_PORT = os.environ.get("VESPA_PORT") or "8081"
VESPA_TENANT_PORT = os.environ.get("VESPA_TENANT_PORT") or "19071"
# the number of times to try and connect to vespa on startup before giving up
VESPA_NUM_ATTEMPTS_ON_STARTUP = int(os.environ.get("NUM_RETRIES_ON_STARTUP") or 10)

VESPA_CLOUD_URL = os.environ.get("VESPA_CLOUD_URL", "")

# The default below is for dockerized deployment
VESPA_DEPLOYMENT_ZIP = (
    os.environ.get("VESPA_DEPLOYMENT_ZIP") or "/app/onyx/vespa-app.zip"
)
VESPA_CLOUD_CERT_PATH = os.environ.get("VESPA_CLOUD_CERT_PATH")
VESPA_CLOUD_KEY_PATH = os.environ.get("VESPA_CLOUD_KEY_PATH")

# Number of documents in a batch during indexing (further batching done by chunks before passing to bi-encoder)
INDEX_BATCH_SIZE = int(os.environ.get("INDEX_BATCH_SIZE") or 16)

MAX_DRIVE_WORKERS = int(os.environ.get("MAX_DRIVE_WORKERS", 4))

# Below are intended to match the env variables names used by the official postgres docker image
# https://hub.docker.com/_/postgres
POSTGRES_USER = os.environ.get("POSTGRES_USER") or "postgres"
# URL-encode the password for asyncpg to avoid issues with special characters on some machines.
POSTGRES_PASSWORD = urllib.parse.quote_plus(
    os.environ.get("POSTGRES_PASSWORD") or "password"
)
POSTGRES_HOST = os.environ.get("POSTGRES_HOST") or "127.0.0.1"
POSTGRES_PORT = os.environ.get("POSTGRES_PORT") or "5432"
POSTGRES_DB = os.environ.get("POSTGRES_DB") or "postgres"
AWS_REGION_NAME = os.environ.get("AWS_REGION_NAME") or "us-east-2"

POSTGRES_API_SERVER_POOL_SIZE = int(
    os.environ.get("POSTGRES_API_SERVER_POOL_SIZE") or 40
)
POSTGRES_API_SERVER_POOL_OVERFLOW = int(
    os.environ.get("POSTGRES_API_SERVER_POOL_OVERFLOW") or 10
)

POSTGRES_API_SERVER_READ_ONLY_POOL_SIZE = int(
    os.environ.get("POSTGRES_API_SERVER_READ_ONLY_POOL_SIZE") or 10
)
POSTGRES_API_SERVER_READ_ONLY_POOL_OVERFLOW = int(
    os.environ.get("POSTGRES_API_SERVER_READ_ONLY_POOL_OVERFLOW") or 5
)

# defaults to False
# generally should only be used for
POSTGRES_USE_NULL_POOL = os.environ.get("POSTGRES_USE_NULL_POOL", "").lower() == "true"

# defaults to False
POSTGRES_POOL_PRE_PING = os.environ.get("POSTGRES_POOL_PRE_PING", "").lower() == "true"

# recycle timeout in seconds
POSTGRES_POOL_RECYCLE_DEFAULT = 60 * 20  # 20 minutes
try:
    POSTGRES_POOL_RECYCLE = int(
        os.environ.get("POSTGRES_POOL_RECYCLE", POSTGRES_POOL_RECYCLE_DEFAULT)
    )
except ValueError:
    POSTGRES_POOL_RECYCLE = POSTGRES_POOL_RECYCLE_DEFAULT

# RDS IAM authentication - enables IAM-based authentication for PostgreSQL
USE_IAM_AUTH = os.getenv("USE_IAM_AUTH", "False").lower() == "true"

# Redis IAM authentication - enables IAM-based authentication for Redis ElastiCache
# Note: This is separate from RDS IAM auth as they use different authentication mechanisms
USE_REDIS_IAM_AUTH = os.getenv("USE_REDIS_IAM_AUTH", "False").lower() == "true"
REDIS_SSL = os.getenv("REDIS_SSL", "").lower() == "true"
REDIS_HOST = os.environ.get("REDIS_HOST") or "localhost"
REDIS_PORT = int(os.environ.get("REDIS_PORT", 6379))
REDIS_PASSWORD = os.environ.get("REDIS_PASSWORD") or ""

# this assumes that other redis settings remain the same as the primary
REDIS_REPLICA_HOST = os.environ.get("REDIS_REPLICA_HOST") or REDIS_HOST

REDIS_AUTH_KEY_PREFIX = "fastapi_users_token:"

# Rate limiting for auth endpoints
RATE_LIMIT_WINDOW_SECONDS: int | None = None
_rate_limit_window_seconds_str = os.environ.get("RATE_LIMIT_WINDOW_SECONDS")
if _rate_limit_window_seconds_str is not None:
    try:
        RATE_LIMIT_WINDOW_SECONDS = int(_rate_limit_window_seconds_str)
    except ValueError:
        pass

RATE_LIMIT_MAX_REQUESTS: int | None = None
_rate_limit_max_requests_str = os.environ.get("RATE_LIMIT_MAX_REQUESTS")
if _rate_limit_max_requests_str is not None:
    try:
        RATE_LIMIT_MAX_REQUESTS = int(_rate_limit_max_requests_str)
    except ValueError:
        pass

AUTH_RATE_LIMITING_ENABLED = RATE_LIMIT_MAX_REQUESTS and RATE_LIMIT_WINDOW_SECONDS
# Used for general redis things
REDIS_DB_NUMBER = int(os.environ.get("REDIS_DB_NUMBER", 0))

# Used by celery as broker and backend
REDIS_DB_NUMBER_CELERY_RESULT_BACKEND = int(
    os.environ.get("REDIS_DB_NUMBER_CELERY_RESULT_BACKEND", 14)
)
REDIS_DB_NUMBER_CELERY = int(os.environ.get("REDIS_DB_NUMBER_CELERY", 15))  # broker

# will propagate to both our redis client as well as celery's redis client
REDIS_HEALTH_CHECK_INTERVAL = int(os.environ.get("REDIS_HEALTH_CHECK_INTERVAL", 60))

# our redis client only, not celery's
REDIS_POOL_MAX_CONNECTIONS = int(os.environ.get("REDIS_POOL_MAX_CONNECTIONS", 128))

# https://docs.celeryq.dev/en/stable/userguide/configuration.html#redis-backend-settings
# should be one of "required", "optional", or "none"
REDIS_SSL_CERT_REQS = os.getenv("REDIS_SSL_CERT_REQS", "none")
REDIS_SSL_CA_CERTS = os.getenv("REDIS_SSL_CA_CERTS", None)

CELERY_RESULT_EXPIRES = int(os.environ.get("CELERY_RESULT_EXPIRES", 86400))  # seconds

# https://docs.celeryq.dev/en/stable/userguide/configuration.html#broker-pool-limit
# Setting to None may help when there is a proxy in the way closing idle connections
CELERY_BROKER_POOL_LIMIT_DEFAULT = 10
try:
    CELERY_BROKER_POOL_LIMIT = int(
        os.environ.get("CELERY_BROKER_POOL_LIMIT", CELERY_BROKER_POOL_LIMIT_DEFAULT)
    )
except ValueError:
    CELERY_BROKER_POOL_LIMIT = CELERY_BROKER_POOL_LIMIT_DEFAULT

CELERY_WORKER_LIGHT_CONCURRENCY_DEFAULT = 24
try:
    CELERY_WORKER_LIGHT_CONCURRENCY = int(
        os.environ.get(
            "CELERY_WORKER_LIGHT_CONCURRENCY", CELERY_WORKER_LIGHT_CONCURRENCY_DEFAULT
        )
    )
except ValueError:
    CELERY_WORKER_LIGHT_CONCURRENCY = CELERY_WORKER_LIGHT_CONCURRENCY_DEFAULT

CELERY_WORKER_LIGHT_PREFETCH_MULTIPLIER_DEFAULT = 8
try:
    CELERY_WORKER_LIGHT_PREFETCH_MULTIPLIER = int(
        os.environ.get(
            "CELERY_WORKER_LIGHT_PREFETCH_MULTIPLIER",
            CELERY_WORKER_LIGHT_PREFETCH_MULTIPLIER_DEFAULT,
        )
    )
except ValueError:
    CELERY_WORKER_LIGHT_PREFETCH_MULTIPLIER = (
        CELERY_WORKER_LIGHT_PREFETCH_MULTIPLIER_DEFAULT
    )

CELERY_WORKER_DOCPROCESSING_CONCURRENCY_DEFAULT = 6
try:
    env_value = os.environ.get("CELERY_WORKER_DOCPROCESSING_CONCURRENCY")
    if not env_value:
        env_value = os.environ.get("NUM_INDEXING_WORKERS")

    if not env_value:
        env_value = str(CELERY_WORKER_DOCPROCESSING_CONCURRENCY_DEFAULT)
    CELERY_WORKER_DOCPROCESSING_CONCURRENCY = int(env_value)
except ValueError:
    CELERY_WORKER_DOCPROCESSING_CONCURRENCY = (
        CELERY_WORKER_DOCPROCESSING_CONCURRENCY_DEFAULT
    )

CELERY_WORKER_DOCFETCHING_CONCURRENCY_DEFAULT = 1
try:
    env_value = os.environ.get("CELERY_WORKER_DOCFETCHING_CONCURRENCY")
    if not env_value:
        env_value = os.environ.get("NUM_DOCFETCHING_WORKERS")

    if not env_value:
        env_value = str(CELERY_WORKER_DOCFETCHING_CONCURRENCY_DEFAULT)
    CELERY_WORKER_DOCFETCHING_CONCURRENCY = int(env_value)
except ValueError:
    CELERY_WORKER_DOCFETCHING_CONCURRENCY = (
        CELERY_WORKER_DOCFETCHING_CONCURRENCY_DEFAULT
    )

CELERY_WORKER_PRIMARY_CONCURRENCY = int(
    os.environ.get("CELERY_WORKER_PRIMARY_CONCURRENCY") or 4
)

CELERY_WORKER_PRIMARY_POOL_OVERFLOW = int(
    os.environ.get("CELERY_WORKER_PRIMARY_POOL_OVERFLOW") or 4
)

<<<<<<< HEAD
=======
# Lightweight mode: if enabled, uses a single background worker for all background tasks
# If disabled, uses separate workers for heavy, kg_processing, monitoring, and user_file_processing
USE_LIGHTWEIGHT_BACKGROUND_WORKER = (
    os.environ.get("USE_LIGHTWEIGHT_BACKGROUND_WORKER", "true").lower() == "true"
)

# Consolidated background worker (merges heavy, kg_processing, monitoring, user_file_processing)
>>>>>>> d9050eb4
CELERY_WORKER_BACKGROUND_CONCURRENCY = int(
    os.environ.get("CELERY_WORKER_BACKGROUND_CONCURRENCY") or 6
)

# Individual worker concurrency settings (used when USE_LIGHTWEIGHT_BACKGROUND_WORKER is False)
CELERY_WORKER_HEAVY_CONCURRENCY = int(
    os.environ.get("CELERY_WORKER_HEAVY_CONCURRENCY") or 4
)

CELERY_WORKER_KG_PROCESSING_CONCURRENCY = int(
    os.environ.get("CELERY_WORKER_KG_PROCESSING_CONCURRENCY") or 2
)

CELERY_WORKER_MONITORING_CONCURRENCY = int(
    os.environ.get("CELERY_WORKER_MONITORING_CONCURRENCY") or 1
)

CELERY_WORKER_USER_FILE_PROCESSING_CONCURRENCY = int(
    os.environ.get("CELERY_WORKER_USER_FILE_PROCESSING_CONCURRENCY") or 2
)

# The maximum number of tasks that can be queued up to sync to Vespa in a single pass
VESPA_SYNC_MAX_TASKS = 8192

DB_YIELD_PER_DEFAULT = 64

#####
# Connector Configs
#####
POLL_CONNECTOR_OFFSET = 30  # Minutes overlap between poll windows

# View the list here:
# https://github.com/onyx-dot-app/onyx/blob/main/backend/onyx/connectors/factory.py
# If this is empty, all connectors are enabled, this is an option for security heavy orgs where
# only very select connectors are enabled and admins cannot add other connector types
ENABLED_CONNECTOR_TYPES = os.environ.get("ENABLED_CONNECTOR_TYPES") or ""

# If set to true, curators can only access and edit assistants that they created
CURATORS_CANNOT_VIEW_OR_EDIT_NON_OWNED_ASSISTANTS = (
    os.environ.get("CURATORS_CANNOT_VIEW_OR_EDIT_NON_OWNED_ASSISTANTS", "").lower()
    == "true"
)

# Some calls to get information on expert users are quite costly especially with rate limiting
# Since experts are not used in the actual user experience, currently it is turned off
# for some connectors
ENABLE_EXPENSIVE_EXPERT_CALLS = False


# TODO these should be available for frontend configuration, via advanced options expandable
WEB_CONNECTOR_IGNORED_CLASSES = os.environ.get(
    "WEB_CONNECTOR_IGNORED_CLASSES", "sidebar,footer"
).split(",")
WEB_CONNECTOR_IGNORED_ELEMENTS = os.environ.get(
    "WEB_CONNECTOR_IGNORED_ELEMENTS", "nav,footer,meta,script,style,symbol,aside"
).split(",")
WEB_CONNECTOR_OAUTH_CLIENT_ID = os.environ.get("WEB_CONNECTOR_OAUTH_CLIENT_ID")
WEB_CONNECTOR_OAUTH_CLIENT_SECRET = os.environ.get("WEB_CONNECTOR_OAUTH_CLIENT_SECRET")
WEB_CONNECTOR_OAUTH_TOKEN_URL = os.environ.get("WEB_CONNECTOR_OAUTH_TOKEN_URL")
WEB_CONNECTOR_VALIDATE_URLS = os.environ.get("WEB_CONNECTOR_VALIDATE_URLS")

HTML_BASED_CONNECTOR_TRANSFORM_LINKS_STRATEGY = os.environ.get(
    "HTML_BASED_CONNECTOR_TRANSFORM_LINKS_STRATEGY",
    HtmlBasedConnectorTransformLinksStrategy.STRIP,
)

NOTION_CONNECTOR_DISABLE_RECURSIVE_PAGE_LOOKUP = (
    os.environ.get("NOTION_CONNECTOR_DISABLE_RECURSIVE_PAGE_LOOKUP", "").lower()
    == "true"
)


#####
# Confluence Connector Configs
#####

CONFLUENCE_CONNECTOR_LABELS_TO_SKIP = [
    ignored_tag
    for ignored_tag in os.environ.get("CONFLUENCE_CONNECTOR_LABELS_TO_SKIP", "").split(
        ","
    )
    if ignored_tag
]

# Avoid to get archived pages
CONFLUENCE_CONNECTOR_INDEX_ARCHIVED_PAGES = (
    os.environ.get("CONFLUENCE_CONNECTOR_INDEX_ARCHIVED_PAGES", "").lower() == "true"
)

# Attachments exceeding this size will not be retrieved (in bytes)
CONFLUENCE_CONNECTOR_ATTACHMENT_SIZE_THRESHOLD = int(
    os.environ.get("CONFLUENCE_CONNECTOR_ATTACHMENT_SIZE_THRESHOLD", 10 * 1024 * 1024)
)
# Attachments with more chars than this will not be indexed. This is to prevent extremely
# large files from freezing indexing. 200,000 is ~100 google doc pages.
CONFLUENCE_CONNECTOR_ATTACHMENT_CHAR_COUNT_THRESHOLD = int(
    os.environ.get("CONFLUENCE_CONNECTOR_ATTACHMENT_CHAR_COUNT_THRESHOLD", 200_000)
)

# A JSON-formatted array. Each item in the array should have the following structure:
# {
#     "user_id": "1234567890",
#     "username": "bob",
#     "display_name": "Bob Fitzgerald",
#     "email": "bob@example.com",
#     "type": "known"
# }
_RAW_CONFLUENCE_CONNECTOR_USER_PROFILES_OVERRIDE = os.environ.get(
    "CONFLUENCE_CONNECTOR_USER_PROFILES_OVERRIDE", ""
)
CONFLUENCE_CONNECTOR_USER_PROFILES_OVERRIDE = cast(
    list[dict[str, str]] | None,
    (
        json.loads(_RAW_CONFLUENCE_CONNECTOR_USER_PROFILES_OVERRIDE)
        if _RAW_CONFLUENCE_CONNECTOR_USER_PROFILES_OVERRIDE
        else None
    ),
)

# Due to breakages in the confluence API, the timezone offset must be specified client side
# to match the user's specified timezone.

# The current state of affairs:
# CQL queries are parsed in the user's timezone and cannot be specified in UTC
# no API retrieves the user's timezone
# All data is returned in UTC, so we can't derive the user's timezone from that

# https://community.developer.atlassian.com/t/confluence-cloud-time-zone-get-via-rest-api/35954/16
# https://jira.atlassian.com/browse/CONFCLOUD-69670


def get_current_tz_offset() -> int:
    # datetime now() gets local time, datetime.now(timezone.utc) gets UTC time.
    # remove tzinfo to compare non-timezone-aware objects.
    time_diff = datetime.now() - datetime.now(timezone.utc).replace(tzinfo=None)
    return round(time_diff.total_seconds() / 3600)


# enter as a floating point offset from UTC in hours (-24 < val < 24)
# this will be applied globally, so it probably makes sense to transition this to per
# connector as some point.
# For the default value, we assume that the user's local timezone is more likely to be
# correct (i.e. the configured user's timezone or the default server one) than UTC.
# https://developer.atlassian.com/cloud/confluence/cql-fields/#created
CONFLUENCE_TIMEZONE_OFFSET = float(
    os.environ.get("CONFLUENCE_TIMEZONE_OFFSET", get_current_tz_offset())
)

GOOGLE_DRIVE_CONNECTOR_SIZE_THRESHOLD = int(
    os.environ.get("GOOGLE_DRIVE_CONNECTOR_SIZE_THRESHOLD", 10 * 1024 * 1024)
)

# Default size threshold for SharePoint files (20MB)
SHAREPOINT_CONNECTOR_SIZE_THRESHOLD = int(
    os.environ.get("SHAREPOINT_CONNECTOR_SIZE_THRESHOLD", 20 * 1024 * 1024)
)

JIRA_CONNECTOR_LABELS_TO_SKIP = [
    ignored_tag
    for ignored_tag in os.environ.get("JIRA_CONNECTOR_LABELS_TO_SKIP", "").split(",")
    if ignored_tag
]
# Maximum size for Jira tickets in bytes (default: 100KB)
JIRA_CONNECTOR_MAX_TICKET_SIZE = int(
    os.environ.get("JIRA_CONNECTOR_MAX_TICKET_SIZE", 100 * 1024)
)

GONG_CONNECTOR_START_TIME = os.environ.get("GONG_CONNECTOR_START_TIME")

GITHUB_CONNECTOR_BASE_URL = os.environ.get("GITHUB_CONNECTOR_BASE_URL") or None

GITLAB_CONNECTOR_INCLUDE_CODE_FILES = (
    os.environ.get("GITLAB_CONNECTOR_INCLUDE_CODE_FILES", "").lower() == "true"
)

# Typically set to http://localhost:3000 for OAuth connector development
CONNECTOR_LOCALHOST_OVERRIDE = os.getenv("CONNECTOR_LOCALHOST_OVERRIDE")

# Egnyte specific configs
EGNYTE_CLIENT_ID = os.getenv("EGNYTE_CLIENT_ID")
EGNYTE_CLIENT_SECRET = os.getenv("EGNYTE_CLIENT_SECRET")

# Linear specific configs
LINEAR_CLIENT_ID = os.getenv("LINEAR_CLIENT_ID")
LINEAR_CLIENT_SECRET = os.getenv("LINEAR_CLIENT_SECRET")

# Slack specific configs
SLACK_NUM_THREADS = int(os.getenv("SLACK_NUM_THREADS") or 8)
MAX_SLACK_QUERY_EXPANSIONS = int(os.environ.get("MAX_SLACK_QUERY_EXPANSIONS", "5"))

DASK_JOB_CLIENT_ENABLED = (
    os.environ.get("DASK_JOB_CLIENT_ENABLED", "").lower() == "true"
)
EXPERIMENTAL_CHECKPOINTING_ENABLED = (
    os.environ.get("EXPERIMENTAL_CHECKPOINTING_ENABLED", "").lower() == "true"
)

LEAVE_CONNECTOR_ACTIVE_ON_INITIALIZATION_FAILURE = (
    os.environ.get("LEAVE_CONNECTOR_ACTIVE_ON_INITIALIZATION_FAILURE", "").lower()
    == "true"
)

PRUNING_DISABLED = -1
DEFAULT_PRUNING_FREQ = 60 * 60 * 24  # Once a day

ALLOW_SIMULTANEOUS_PRUNING = (
    os.environ.get("ALLOW_SIMULTANEOUS_PRUNING", "").lower() == "true"
)

# This is the maximum rate at which documents are queried for a pruning job. 0 disables the limitation.
MAX_PRUNING_DOCUMENT_RETRIEVAL_PER_MINUTE = int(
    os.environ.get("MAX_PRUNING_DOCUMENT_RETRIEVAL_PER_MINUTE", 0)
)

# comma delimited list of zendesk article labels to skip indexing for
ZENDESK_CONNECTOR_SKIP_ARTICLE_LABELS = os.environ.get(
    "ZENDESK_CONNECTOR_SKIP_ARTICLE_LABELS", ""
).split(",")


#####
# Indexing Configs
#####
# NOTE: Currently only supported in the Confluence and Google Drive connectors +
# only handles some failures (Confluence = handles API call failures, Google
# Drive = handles failures pulling files / parsing them)
CONTINUE_ON_CONNECTOR_FAILURE = os.environ.get(
    "CONTINUE_ON_CONNECTOR_FAILURE", ""
).lower() not in ["false", ""]
# When swapping to a new embedding model, a secondary index is created in the background, to conserve
# resources, we pause updates on the primary index by default while the secondary index is created
DISABLE_INDEX_UPDATE_ON_SWAP = (
    os.environ.get("DISABLE_INDEX_UPDATE_ON_SWAP", "").lower() == "true"
)
# More accurate results at the expense of indexing speed and index size (stores additional 4 MINI_CHUNK vectors)
ENABLE_MULTIPASS_INDEXING = (
    os.environ.get("ENABLE_MULTIPASS_INDEXING", "").lower() == "true"
)
# Enable contextual retrieval
ENABLE_CONTEXTUAL_RAG = os.environ.get("ENABLE_CONTEXTUAL_RAG", "").lower() == "true"

DEFAULT_CONTEXTUAL_RAG_LLM_NAME = "gpt-4o-mini"
DEFAULT_CONTEXTUAL_RAG_LLM_PROVIDER = "DevEnvPresetOpenAI"
# Finer grained chunking for more detail retention
# Slightly larger since the sentence aware split is a max cutoff so most minichunks will be under MINI_CHUNK_SIZE
# tokens. But we need it to be at least as big as 1/4th chunk size to avoid having a tiny mini-chunk at the end
MINI_CHUNK_SIZE = 150

# This is the number of regular chunks per large chunk
LARGE_CHUNK_RATIO = 4

# Include the document level metadata in each chunk. If the metadata is too long, then it is thrown out
# We don't want the metadata to overwhelm the actual contents of the chunk
SKIP_METADATA_IN_CHUNK = os.environ.get("SKIP_METADATA_IN_CHUNK", "").lower() == "true"
# Timeout to wait for job's last update before killing it, in hours
CLEANUP_INDEXING_JOBS_TIMEOUT = int(
    os.environ.get("CLEANUP_INDEXING_JOBS_TIMEOUT") or 3
)

# The indexer will warn in the logs whenver a document exceeds this threshold (in bytes)
INDEXING_SIZE_WARNING_THRESHOLD = int(
    os.environ.get("INDEXING_SIZE_WARNING_THRESHOLD") or 100 * 1024 * 1024
)

# during indexing, will log verbose memory diff stats every x batches and at the end.
# 0 disables this behavior and is the default.
INDEXING_TRACER_INTERVAL = int(os.environ.get("INDEXING_TRACER_INTERVAL") or 0)

# Enable multi-threaded embedding model calls for parallel processing
# Note: only applies for API-based embedding models
INDEXING_EMBEDDING_MODEL_NUM_THREADS = int(
    os.environ.get("INDEXING_EMBEDDING_MODEL_NUM_THREADS") or 8
)

# During an indexing attempt, specifies the number of batches which are allowed to
# exception without aborting the attempt.
INDEXING_EXCEPTION_LIMIT = int(os.environ.get("INDEXING_EXCEPTION_LIMIT") or 0)

# Maximum number of user file connector credential pairs to index in a single batch
# Setting this number too high may overload the indexing process
USER_FILE_INDEXING_LIMIT = int(os.environ.get("USER_FILE_INDEXING_LIMIT") or 100)

# Maximum file size in a document to be indexed
MAX_DOCUMENT_CHARS = int(os.environ.get("MAX_DOCUMENT_CHARS") or 5_000_000)
MAX_FILE_SIZE_BYTES = int(
    os.environ.get("MAX_FILE_SIZE_BYTES") or 2 * 1024 * 1024 * 1024
)  # 2GB in bytes

# Use document summary for contextual rag
USE_DOCUMENT_SUMMARY = os.environ.get("USE_DOCUMENT_SUMMARY", "true").lower() == "true"
# Use chunk summary for contextual rag
USE_CHUNK_SUMMARY = os.environ.get("USE_CHUNK_SUMMARY", "true").lower() == "true"
# Average summary embeddings for contextual rag (not yet implemented)
AVERAGE_SUMMARY_EMBEDDINGS = (
    os.environ.get("AVERAGE_SUMMARY_EMBEDDINGS", "false").lower() == "true"
)

MAX_TOKENS_FOR_FULL_INCLUSION = 4096


#####
# Tool Configs
#####
OKTA_PROFILE_TOOL_ENABLED = (
    os.environ.get("OKTA_PROFILE_TOOL_ENABLED", "").lower() == "true"
)
# API token for SSWS auth to Okta Admin API. If set, Users API will be used to enrich profile.
OKTA_API_TOKEN = os.environ.get("OKTA_API_TOKEN") or ""


#####
# Miscellaneous
#####
JOB_TIMEOUT = 60 * 60 * 6  # 6 hours default
# used to allow the background indexing jobs to use a different embedding
# model server than the API server
CURRENT_PROCESS_IS_AN_INDEXING_JOB = (
    os.environ.get("CURRENT_PROCESS_IS_AN_INDEXING_JOB", "").lower() == "true"
)
# Sets LiteLLM to verbose logging
LOG_ALL_MODEL_INTERACTIONS = (
    os.environ.get("LOG_ALL_MODEL_INTERACTIONS", "").lower() == "true"
)
# Logs Onyx only model interactions like prompts, responses, messages etc.
LOG_ONYX_MODEL_INTERACTIONS = (
    os.environ.get("LOG_ONYX_MODEL_INTERACTIONS", "").lower() == "true"
)
LOG_INDIVIDUAL_MODEL_TOKENS = (
    os.environ.get("LOG_INDIVIDUAL_MODEL_TOKENS", "").lower() == "true"
)
# If set to `true` will enable additional logs about Vespa query performance
# (time spent on finding the right docs + time spent fetching summaries from disk)
LOG_VESPA_TIMING_INFORMATION = (
    os.environ.get("LOG_VESPA_TIMING_INFORMATION", "").lower() == "true"
)
LOG_ENDPOINT_LATENCY = os.environ.get("LOG_ENDPOINT_LATENCY", "").lower() == "true"
LOG_POSTGRES_LATENCY = os.environ.get("LOG_POSTGRES_LATENCY", "").lower() == "true"
LOG_POSTGRES_CONN_COUNTS = (
    os.environ.get("LOG_POSTGRES_CONN_COUNTS", "").lower() == "true"
)
# Anonymous usage telemetry
DISABLE_TELEMETRY = os.environ.get("DISABLE_TELEMETRY", "").lower() == "true"

#####
# Braintrust Configuration
#####
# Enable Braintrust tracing for LangGraph/LangChain applications
BRAINTRUST_ENABLED = os.environ.get("BRAINTRUST_ENABLED", "").lower() == "true"
# Braintrust project name
BRAINTRUST_PROJECT = os.environ.get("BRAINTRUST_PROJECT", "Onyx")
BRAINTRUST_API_KEY = os.environ.get("BRAINTRUST_API_KEY") or ""
# Maximum concurrency for Braintrust evaluations
BRAINTRUST_MAX_CONCURRENCY = int(os.environ.get("BRAINTRUST_MAX_CONCURRENCY") or 5)

TOKEN_BUDGET_GLOBALLY_ENABLED = (
    os.environ.get("TOKEN_BUDGET_GLOBALLY_ENABLED", "").lower() == "true"
)

# Defined custom query/answer conditions to validate the query and the LLM answer.
# Format: list of strings
CUSTOM_ANSWER_VALIDITY_CONDITIONS = json.loads(
    os.environ.get("CUSTOM_ANSWER_VALIDITY_CONDITIONS", "[]")
)

VESPA_REQUEST_TIMEOUT = int(os.environ.get("VESPA_REQUEST_TIMEOUT") or "15")

SYSTEM_RECURSION_LIMIT = int(os.environ.get("SYSTEM_RECURSION_LIMIT") or "1000")

PARSE_WITH_TRAFILATURA = os.environ.get("PARSE_WITH_TRAFILATURA", "").lower() == "true"

# allow for custom error messages for different errors returned by litellm
# for example, can specify: {"Violated content safety policy": "EVIL REQUEST!!!"}
# to make it so that if an LLM call returns an error containing "Violated content safety policy"
# the end user will see "EVIL REQUEST!!!" instead of the default error message.
_LITELLM_CUSTOM_ERROR_MESSAGE_MAPPINGS = os.environ.get(
    "LITELLM_CUSTOM_ERROR_MESSAGE_MAPPINGS", ""
)
LITELLM_CUSTOM_ERROR_MESSAGE_MAPPINGS: dict[str, str] | None = None
try:
    LITELLM_CUSTOM_ERROR_MESSAGE_MAPPINGS = cast(
        dict[str, str], json.loads(_LITELLM_CUSTOM_ERROR_MESSAGE_MAPPINGS)
    )
except json.JSONDecodeError:
    pass

# LLM Model Update API endpoint
LLM_MODEL_UPDATE_API_URL = os.environ.get("LLM_MODEL_UPDATE_API_URL")

# Federated Search Configs
MAX_FEDERATED_SECTIONS = int(
    os.environ.get("MAX_FEDERATED_SECTIONS", "5")
)  # max no. of federated sections to always keep
MAX_FEDERATED_CHUNKS = int(
    os.environ.get("MAX_FEDERATED_CHUNKS", "5")
)  # max no. of chunks to retrieve per federated connector

#####
# Enterprise Edition Configs
#####
# NOTE: this should only be enabled if you have purchased an enterprise license.
# if you're interested in an enterprise license, please reach out to us at
# founders@onyx.app OR message Chris Weaver or Yuhong Sun in the Onyx
# Slack community (https://join.slack.com/t/danswer/shared_invite/zt-1w76msxmd-HJHLe3KNFIAIzk_0dSOKaQ)
ENTERPRISE_EDITION_ENABLED = (
    os.environ.get("ENABLE_PAID_ENTERPRISE_EDITION_FEATURES", "").lower() == "true"
)

# Azure DALL-E Configurations
AZURE_DALLE_API_VERSION = os.environ.get("AZURE_DALLE_API_VERSION")
AZURE_DALLE_API_KEY = os.environ.get("AZURE_DALLE_API_KEY")
AZURE_DALLE_API_BASE = os.environ.get("AZURE_DALLE_API_BASE")
AZURE_DALLE_DEPLOYMENT_NAME = os.environ.get("AZURE_DALLE_DEPLOYMENT_NAME")

# configurable image model
IMAGE_MODEL_NAME = os.environ.get("IMAGE_MODEL_NAME", "gpt-image-1")

# Use managed Vespa (Vespa Cloud). If set, must also set VESPA_CLOUD_URL, VESPA_CLOUD_CERT_PATH and VESPA_CLOUD_KEY_PATH
MANAGED_VESPA = os.environ.get("MANAGED_VESPA", "").lower() == "true"

ENABLE_EMAIL_INVITES = os.environ.get("ENABLE_EMAIL_INVITES", "").lower() == "true"

# Security and authentication
DATA_PLANE_SECRET = os.environ.get(
    "DATA_PLANE_SECRET", ""
)  # Used for secure communication between the control and data plane
EXPECTED_API_KEY = os.environ.get(
    "EXPECTED_API_KEY", ""
)  # Additional security check for the control plane API

# API configuration
CONTROL_PLANE_API_BASE_URL = os.environ.get(
    "CONTROL_PLANE_API_BASE_URL", "http://localhost:8082"
)

OAUTH_SLACK_CLIENT_ID = os.environ.get("OAUTH_SLACK_CLIENT_ID", "")
OAUTH_SLACK_CLIENT_SECRET = os.environ.get("OAUTH_SLACK_CLIENT_SECRET", "")
OAUTH_CONFLUENCE_CLOUD_CLIENT_ID = os.environ.get(
    "OAUTH_CONFLUENCE_CLOUD_CLIENT_ID", ""
)
OAUTH_CONFLUENCE_CLOUD_CLIENT_SECRET = os.environ.get(
    "OAUTH_CONFLUENCE_CLOUD_CLIENT_SECRET", ""
)
OAUTH_JIRA_CLOUD_CLIENT_ID = os.environ.get("OAUTH_JIRA_CLOUD_CLIENT_ID", "")
OAUTH_JIRA_CLOUD_CLIENT_SECRET = os.environ.get("OAUTH_JIRA_CLOUD_CLIENT_SECRET", "")
OAUTH_GOOGLE_DRIVE_CLIENT_ID = os.environ.get("OAUTH_GOOGLE_DRIVE_CLIENT_ID", "")
OAUTH_GOOGLE_DRIVE_CLIENT_SECRET = os.environ.get(
    "OAUTH_GOOGLE_DRIVE_CLIENT_SECRET", ""
)

# JWT configuration
JWT_ALGORITHM = "HS256"

#####
# API Key Configs
#####
# refers to the rounds described here: https://passlib.readthedocs.io/en/stable/lib/passlib.hash.sha256_crypt.html
_API_KEY_HASH_ROUNDS_RAW = os.environ.get("API_KEY_HASH_ROUNDS")
API_KEY_HASH_ROUNDS = (
    int(_API_KEY_HASH_ROUNDS_RAW) if _API_KEY_HASH_ROUNDS_RAW else None
)


POD_NAME = os.environ.get("POD_NAME")
POD_NAMESPACE = os.environ.get("POD_NAMESPACE")


DEV_MODE = os.environ.get("DEV_MODE", "").lower() == "true"

INTEGRATION_TESTS_MODE = os.environ.get("INTEGRATION_TESTS_MODE", "").lower() == "true"

MOCK_CONNECTOR_FILE_PATH = os.environ.get("MOCK_CONNECTOR_FILE_PATH")

TEST_ENV = os.environ.get("TEST_ENV", "").lower() == "true"

# Set to true to mock LLM responses for testing purposes
MOCK_LLM_RESPONSE = (
    os.environ.get("MOCK_LLM_RESPONSE") if os.environ.get("MOCK_LLM_RESPONSE") else None
)


DEFAULT_IMAGE_ANALYSIS_MAX_SIZE_MB = 20

# Number of pre-provisioned tenants to maintain
TARGET_AVAILABLE_TENANTS = int(os.environ.get("TARGET_AVAILABLE_TENANTS", "5"))


# Image summarization configuration
IMAGE_SUMMARIZATION_SYSTEM_PROMPT = os.environ.get(
    "IMAGE_SUMMARIZATION_SYSTEM_PROMPT",
    DEFAULT_IMAGE_SUMMARIZATION_SYSTEM_PROMPT,
)

# The user prompt for image summarization - the image filename will be automatically prepended
IMAGE_SUMMARIZATION_USER_PROMPT = os.environ.get(
    "IMAGE_SUMMARIZATION_USER_PROMPT",
    DEFAULT_IMAGE_SUMMARIZATION_USER_PROMPT,
)

IMAGE_ANALYSIS_SYSTEM_PROMPT = os.environ.get(
    "IMAGE_ANALYSIS_SYSTEM_PROMPT",
    DEFAULT_IMAGE_ANALYSIS_SYSTEM_PROMPT,
)

DISABLE_AUTO_AUTH_REFRESH = (
    os.environ.get("DISABLE_AUTO_AUTH_REFRESH", "").lower() == "true"
)

# Knowledge Graph Read Only User Configuration
DB_READONLY_USER: str = os.environ.get("DB_READONLY_USER", "db_readonly_user")
DB_READONLY_PASSWORD: str = urllib.parse.quote_plus(
    os.environ.get("DB_READONLY_PASSWORD") or "password"
)

# File Store Configuration
S3_FILE_STORE_BUCKET_NAME = (
    os.environ.get("S3_FILE_STORE_BUCKET_NAME") or "onyx-file-store-bucket"
)
S3_FILE_STORE_PREFIX = os.environ.get("S3_FILE_STORE_PREFIX") or "onyx-files"
# S3_ENDPOINT_URL is for MinIO and other S3-compatible storage. Leave blank for AWS S3.
S3_ENDPOINT_URL = os.environ.get("S3_ENDPOINT_URL")
S3_VERIFY_SSL = os.environ.get("S3_VERIFY_SSL", "").lower() == "true"

# S3/MinIO Access Keys
S3_AWS_ACCESS_KEY_ID = os.environ.get("S3_AWS_ACCESS_KEY_ID")
S3_AWS_SECRET_ACCESS_KEY = os.environ.get("S3_AWS_SECRET_ACCESS_KEY")

# Forcing Vespa Language
# English: en, German:de, etc. See: https://docs.vespa.ai/en/linguistics.html
VESPA_LANGUAGE_OVERRIDE = os.environ.get("VESPA_LANGUAGE_OVERRIDE")<|MERGE_RESOLUTION|>--- conflicted
+++ resolved
@@ -359,8 +359,6 @@
     os.environ.get("CELERY_WORKER_PRIMARY_POOL_OVERFLOW") or 4
 )
 
-<<<<<<< HEAD
-=======
 # Lightweight mode: if enabled, uses a single background worker for all background tasks
 # If disabled, uses separate workers for heavy, kg_processing, monitoring, and user_file_processing
 USE_LIGHTWEIGHT_BACKGROUND_WORKER = (
@@ -368,7 +366,6 @@
 )
 
 # Consolidated background worker (merges heavy, kg_processing, monitoring, user_file_processing)
->>>>>>> d9050eb4
 CELERY_WORKER_BACKGROUND_CONCURRENCY = int(
     os.environ.get("CELERY_WORKER_BACKGROUND_CONCURRENCY") or 6
 )
