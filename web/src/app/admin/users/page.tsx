"use client";

import { useState } from "react";
import { Tabs, TabsContent, TabsList, TabsTrigger } from "@/components/ui/tabs";
import { Card, CardContent, CardHeader, CardTitle } from "@/components/ui/card";
import InvitedUserTable from "@/components/admin/users/InvitedUserTable";
import SignedUpUserTable from "@/components/admin/users/SignedUpUserTable";

import { Modal } from "@/components/Modal";
import { ThreeDotsLoader } from "@/components/Loading";
import { AdminPageTitle } from "@/components/admin/Title";
import { usePopup, PopupSpec } from "@/components/admin/connectors/Popup";
import { UsersIcon } from "@/components/icons/icons";
import { errorHandlingFetcher } from "@/lib/fetcher";
import useSWR, { mutate } from "swr";
import { ErrorCallout } from "@/components/ErrorCallout";
import BulkAdd from "@/components/admin/users/BulkAdd";
import Text from "@/components/ui/text";
import { InvitedUserSnapshot } from "@/lib/types";
import { ConfirmEntityModal } from "@/components/modals/ConfirmEntityModal";
import { NEXT_PUBLIC_CLOUD_ENABLED } from "@/lib/constants";
import PendingUsersTable from "@/components/admin/users/PendingUsersTable";
import CreateButton from "@/refresh-components/buttons/CreateButton";
<<<<<<< HEAD
import InputTypeIn from "@/refresh-components/inputs/InputTypeIn";
=======
import Button from "@/refresh-components/buttons/Button";
import InputTypeIn from "@/refresh-components/inputs/InputTypeIn";
import { Spinner } from "@/components/Spinner";
import SvgDownloadCloud from "@/icons/download-cloud";
>>>>>>> eaa14a5c

const UsersTables = ({
  q,
  setPopup,
  isDownloadingUsers,
  setIsDownloadingUsers,
}: {
  q: string;
  setPopup: (spec: PopupSpec) => void;
  isDownloadingUsers: boolean;
  setIsDownloadingUsers: (loading: boolean) => void;
}) => {
  const downloadAllUsers = async () => {
    setIsDownloadingUsers(true);
    const startTime = Date.now();
    const minDurationMsForSpinner = 1000;
    try {
      const response = await fetch("/api/manage/users/download");
      if (!response.ok) {
        throw new Error("Failed to download all users");
      }
      const blob = await response.blob();
      const url = window.URL.createObjectURL(blob);
      const anchor_tag = document.createElement("a");
      anchor_tag.href = url;
      anchor_tag.download = "users.csv";
      document.body.appendChild(anchor_tag);
      anchor_tag.click();
      //Clean up URL after download to avoid memory leaks
      window.URL.revokeObjectURL(url);
      document.body.removeChild(anchor_tag);
    } catch (error) {
      setPopup({
        message: `Failed to download all users - ${error}`,
        type: "error",
      });
    } finally {
      //Ensure spinner is visible for at least 1 second
      //This is to avoid the spinner disappearing too quickly
      const endTime = Date.now();
      const duration = endTime - startTime;
      await new Promise((resolve) =>
        setTimeout(resolve, minDurationMsForSpinner - duration)
      );
      setIsDownloadingUsers(false);
    }
  };

  const {
    data: invitedUsers,
    error: invitedUsersError,
    isLoading: invitedUsersLoading,
    mutate: invitedUsersMutate,
  } = useSWR<InvitedUserSnapshot[]>(
    "/api/manage/users/invited",
    errorHandlingFetcher
  );

  const { data: validDomains, error: domainsError } = useSWR<string[]>(
    "/api/manage/admin/valid-domains",
    errorHandlingFetcher
  );

  const {
    data: pendingUsers,
    error: pendingUsersError,
    isLoading: pendingUsersLoading,
    mutate: pendingUsersMutate,
  } = useSWR<InvitedUserSnapshot[]>(
    NEXT_PUBLIC_CLOUD_ENABLED ? "/api/tenants/users/pending" : null,
    errorHandlingFetcher
  );
  // Show loading animation only during the initial data fetch
  if (!validDomains) {
    return <ThreeDotsLoader />;
  }

  if (domainsError) {
    return (
      <ErrorCallout
        errorTitle="Error loading valid domains"
        errorMsg={domainsError?.info?.detail}
      />
    );
  }

  return (
    <Tabs defaultValue="current">
      <TabsList>
        <TabsTrigger value="current">Current Users</TabsTrigger>
        <TabsTrigger value="invited">Invited Users</TabsTrigger>
        {NEXT_PUBLIC_CLOUD_ENABLED && (
          <TabsTrigger value="pending">Pending Users</TabsTrigger>
        )}
      </TabsList>

      <TabsContent value="current">
        <Card>
          <CardHeader>
            <div className="flex justify-between items-center">
              <CardTitle>Current Users</CardTitle>
              <Button
                leftIcon={SvgDownloadCloud}
                disabled={isDownloadingUsers}
                onClick={() => downloadAllUsers()}
              >
                {isDownloadingUsers ? "Downloading..." : "Download CSV"}
              </Button>
            </div>
          </CardHeader>
          <CardContent>
            <SignedUpUserTable
              invitedUsers={invitedUsers || []}
              setPopup={setPopup}
              q={q}
              invitedUsersMutate={invitedUsersMutate}
            />
          </CardContent>
        </Card>
      </TabsContent>
      <TabsContent value="invited">
        <Card>
          <CardHeader>
            <CardTitle>Invited Users</CardTitle>
          </CardHeader>
          <CardContent>
            <InvitedUserTable
              users={invitedUsers || []}
              setPopup={setPopup}
              mutate={invitedUsersMutate}
              error={invitedUsersError}
              isLoading={invitedUsersLoading}
              q={q}
            />
          </CardContent>
        </Card>
      </TabsContent>
      {NEXT_PUBLIC_CLOUD_ENABLED && (
        <TabsContent value="pending">
          <Card>
            <CardHeader>
              <CardTitle>Pending Users</CardTitle>
            </CardHeader>
            <CardContent>
              <PendingUsersTable
                users={pendingUsers || []}
                setPopup={setPopup}
                mutate={pendingUsersMutate}
                error={pendingUsersError}
                isLoading={pendingUsersLoading}
                q={q}
              />
            </CardContent>
          </Card>
        </TabsContent>
      )}
    </Tabs>
  );
};

const SearchableTables = () => {
  const { popup, setPopup } = usePopup();
  const [query, setQuery] = useState("");
<<<<<<< HEAD
=======
  const [isDownloadingUsers, setIsDownloadingUsers] = useState(false);
>>>>>>> eaa14a5c

  return (
    <div>
      {isDownloadingUsers && <Spinner />}
      {popup}
      <div className="flex flex-col gap-y-4">
        <div className="flex flex-row items-center gap-spacing-interline">
          <InputTypeIn
            placeholder="Search"
            value={query}
            onChange={(event) => setQuery(event.target.value)}
          />
          <AddUserButton setPopup={setPopup} />
        </div>
<<<<<<< HEAD
        <UsersTables q={query} setPopup={setPopup} />
=======
        <UsersTables
          q={query}
          setPopup={setPopup}
          isDownloadingUsers={isDownloadingUsers}
          setIsDownloadingUsers={setIsDownloadingUsers}
        />
>>>>>>> eaa14a5c
      </div>
    </div>
  );
};

const AddUserButton = ({
  setPopup,
}: {
  setPopup: (spec: PopupSpec) => void;
}) => {
  const [bulkAddUsersModal, setBulkAddUsersModal] = useState(false);
  const [firstUserConfirmationModal, setFirstUserConfirmationModal] =
    useState(false);

  const { data: invitedUsers } = useSWR<InvitedUserSnapshot[]>(
    "/api/manage/users/invited",
    errorHandlingFetcher
  );

  const onSuccess = () => {
    mutate(
      (key) => typeof key === "string" && key.startsWith("/api/manage/users")
    );
    setBulkAddUsersModal(false);
    setPopup({
      message: "Users invited!",
      type: "success",
    });
  };

  const onFailure = async (res: Response) => {
    const error = (await res.json()).detail;
    setPopup({
      message: `Failed to invite users - ${error}`,
      type: "error",
    });
  };

  const handleInviteClick = () => {
    if (
      !NEXT_PUBLIC_CLOUD_ENABLED &&
      invitedUsers &&
      invitedUsers.length === 0
    ) {
      setFirstUserConfirmationModal(true);
    } else {
      setBulkAddUsersModal(true);
    }
  };

  const handleConfirmFirstInvite = () => {
    setFirstUserConfirmationModal(false);
    setBulkAddUsersModal(true);
  };

  return (
    <>
      <CreateButton primary onClick={handleInviteClick}>
        Invite Users
      </CreateButton>

      {firstUserConfirmationModal && (
        <ConfirmEntityModal
          entityType="First User Invitation"
          entityName="your Access Logic"
          onClose={() => setFirstUserConfirmationModal(false)}
          onSubmit={handleConfirmFirstInvite}
          additionalDetails="After inviting the first user, only invited users will be able to join this platform. This is a security measure to control access to your team."
          actionButtonText="Continue"
        />
      )}

      {bulkAddUsersModal && (
        <Modal
          title="Bulk Add Users"
          onOutsideClick={() => setBulkAddUsersModal(false)}
        >
          <div className="flex flex-col gap-spacing-interline">
            <Text>
              Add the email addresses to import, separated by whitespaces.
              Invited users will be able to login to this domain with their
              email address.
            </Text>
            <BulkAdd onSuccess={onSuccess} onFailure={onFailure} />
          </div>
        </Modal>
      )}
    </>
  );
};

const Page = () => {
  return (
    <div className="mx-auto container">
      <AdminPageTitle title="Manage Users" icon={<UsersIcon size={32} />} />
      <SearchableTables />
    </div>
  );
};

export default Page;<|MERGE_RESOLUTION|>--- conflicted
+++ resolved
@@ -21,14 +21,10 @@
 import { NEXT_PUBLIC_CLOUD_ENABLED } from "@/lib/constants";
 import PendingUsersTable from "@/components/admin/users/PendingUsersTable";
 import CreateButton from "@/refresh-components/buttons/CreateButton";
-<<<<<<< HEAD
-import InputTypeIn from "@/refresh-components/inputs/InputTypeIn";
-=======
 import Button from "@/refresh-components/buttons/Button";
 import InputTypeIn from "@/refresh-components/inputs/InputTypeIn";
 import { Spinner } from "@/components/Spinner";
 import SvgDownloadCloud from "@/icons/download-cloud";
->>>>>>> eaa14a5c
 
 const UsersTables = ({
   q,
@@ -192,10 +188,7 @@
 const SearchableTables = () => {
   const { popup, setPopup } = usePopup();
   const [query, setQuery] = useState("");
-<<<<<<< HEAD
-=======
   const [isDownloadingUsers, setIsDownloadingUsers] = useState(false);
->>>>>>> eaa14a5c
 
   return (
     <div>
@@ -210,16 +203,12 @@
           />
           <AddUserButton setPopup={setPopup} />
         </div>
-<<<<<<< HEAD
-        <UsersTables q={query} setPopup={setPopup} />
-=======
         <UsersTables
           q={query}
           setPopup={setPopup}
           isDownloadingUsers={isDownloadingUsers}
           setIsDownloadingUsers={setIsDownloadingUsers}
         />
->>>>>>> eaa14a5c
       </div>
     </div>
   );
