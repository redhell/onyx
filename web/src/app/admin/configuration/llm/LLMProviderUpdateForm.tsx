--- conflicted
+++ resolved
@@ -5,10 +5,7 @@
 import { Separator } from "@/components/ui/separator";
 import Button from "@/refresh-components/buttons/Button";
 import { Form, Formik } from "formik";
-<<<<<<< HEAD
-=======
 import type { FormikProps } from "formik";
->>>>>>> eaa14a5c
 import { LLM_PROVIDERS_ADMIN_URL } from "./constants";
 import {
   SelectorFormField,
@@ -29,8 +26,6 @@
 import isEqual from "lodash/isEqual";
 import { IsPublicGroupSelector } from "@/components/IsPublicGroupSelector";
 import SvgTrash from "@/icons/trash";
-<<<<<<< HEAD
-=======
 
 function AutoFetchModelsOnEdit({
   llmProviderDescriptor,
@@ -91,7 +86,6 @@
 
   return null;
 }
->>>>>>> eaa14a5c
 
 export function LLMProviderUpdateForm({
   llmProviderDescriptor,
@@ -468,84 +462,8 @@
                     label="API Base"
                     placeholder="API Base"
                   />
-<<<<<<< HEAD
-                </div>
-              );
-            } else if (customConfigKey.key_type === "file_input") {
-              return (
-                <FileUploadFormField
-                  key={customConfigKey.name}
-                  name={`custom_config.${customConfigKey.name}`}
-                  label={customConfigKey.display_name}
-                  subtext={customConfigKey.description || undefined}
-                />
-              );
-            } else {
-              throw new Error("Unreachable; there should only exist 2 options");
-            }
-          })}
-
-          {/* Bedrock-specific fetch models button */}
-          {llmProviderDescriptor.name === "bedrock" && (
-            <div className="flex flex-col gap-2">
-              <Button
-                onClick={() =>
-                  fetchBedrockModels(
-                    formikProps.values,
-                    formikProps.setFieldValue
-                  )
-                }
-                disabled={
-                  isFetchingModels ||
-                  !formikProps.values.custom_config?.AWS_REGION_NAME
-                }
-              >
-                {isFetchingModels ? (
-                  <>
-                    <Text inverted>
-                      <LoadingAnimation text="Fetching Models" />
-                    </Text>
-                  </>
-                ) : (
-                  "Fetch Available Models for Region"
-=======
->>>>>>> eaa14a5c
                 )}
 
-<<<<<<< HEAD
-              {fetchModelsError && (
-                <Text secondaryBody className="text-action-danger-05">
-                  {fetchModelsError}
-                </Text>
-              )}
-
-              <Text secondaryBody>
-                Enter your AWS region, then click this button to fetch available
-                Bedrock models.
-                <br />
-                If you&apos;re updating your existing provider, you&apos;ll need
-                to click this button to fetch the latest models.
-              </Text>
-            </div>
-          )}
-
-          {!firstTimeConfiguration && (
-            <>
-              <Separator />
-
-              {llmProviderDescriptor.model_configurations.length > 0 ? (
-                <SelectorFormField
-                  name="default_model_name"
-                  subtext="The model to use by default for this provider unless otherwise specified."
-                  label="Default Model"
-                  options={llmProviderDescriptor.model_configurations.map(
-                    (modelConfiguration) => ({
-                      // don't clean up names here to give admins descriptive names / handle duplicates
-                      // like us.anthropic.claude-3-7-sonnet-20250219-v1:0 and anthropic.claude-3-7-sonnet-20250219-v1:0
-                      name: modelConfiguration.name,
-                      value: modelConfiguration.name,
-                    })
-=======
                 {llmProviderDescriptor.api_version_required && (
                   <TextFormField
                     small={firstTimeConfiguration}
@@ -620,7 +538,6 @@
                     </Text>
                   ) : (
                     "Fetch Available Models"
->>>>>>> eaa14a5c
                   )}
                 </Button>
 
@@ -742,35 +659,6 @@
                   )}
                 </>
               </>
-<<<<<<< HEAD
-            </>
-          )}
-
-          {/* NOTE: this is above the test button to make sure it's visible */}
-          {testError && <Text className="text-error mt-2">{testError}</Text>}
-
-          <div className="flex w-full mt-4 gap-spacing-interline">
-            <Button disabled={isTesting}>
-              {isTesting ? (
-                <Text inverted>
-                  <LoadingAnimation text="Testing" />
-                </Text>
-              ) : existingLlmProvider ? (
-                "Update"
-              ) : (
-                "Enable"
-              )}
-            </Button>
-            {existingLlmProvider && (
-              <Button
-                danger
-                leftIcon={SvgTrash}
-                onClick={async () => {
-                  const response = await fetch(
-                    `${LLM_PROVIDERS_ADMIN_URL}/${existingLlmProvider.id}`,
-                    {
-                      method: "DELETE",
-=======
             )}
 
             {/* NOTE: this is above the test button to make sure it's visible */}
@@ -804,7 +692,6 @@
                       const errorMsg = (await response.json()).detail;
                       alert(`Failed to delete provider: ${errorMsg}`);
                       return;
->>>>>>> eaa14a5c
                     }
 
                     // If the deleted provider was the default, set the first remaining provider as default
