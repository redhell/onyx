import React, { useCallback, useMemo } from "react";
import ReactMarkdown from "react-markdown";
import remarkGfm from "remark-gfm";
import remarkMath from "remark-math";
import rehypePrism from "rehype-prism-plus";
import rehypeKatex from "rehype-katex";
import "prismjs/themes/prism-tomorrow.css";
import "katex/dist/katex.min.css";
import "@/app/chat/message/custom-code-styles.css";
import { FullChatState } from "@/app/chat/message/messageComponents/interfaces";
import {
  MemoizedAnchor,
  MemoizedParagraph,
} from "@/app/chat/message/MemoizedTextComponents";
import { extractCodeText, preprocessLaTeX } from "@/app/chat/message/codeUtils";
import { CodeBlock } from "@/app/chat/message/CodeBlock";
import { transformLinkUri } from "@/lib/utils";

/**
 * Processes content for markdown rendering by handling code blocks and LaTeX
 */
export const processContent = (content: string): string => {
  const codeBlockRegex = /```(\w*)\n[\s\S]*?```|```[\s\S]*?$/g;
  const matches = content.match(codeBlockRegex);

  if (matches) {
    content = matches.reduce((acc, match) => {
      if (!match.match(/```\w+/)) {
        return acc.replace(match, match.replace("```", "```plaintext"));
      }
      return acc;
    }, content);

    const lastMatch = matches[matches.length - 1];
    if (lastMatch && !lastMatch.endsWith("```")) {
      return preprocessLaTeX(content);
    }
  }

  const processed = preprocessLaTeX(content);
  return processed;
};

/**
 * Hook that provides markdown component callbacks for consistent rendering
 */
export const useMarkdownComponents = (
  state: FullChatState | undefined,
  processedContent: string,
  className?: string
) => {
  const paragraphCallback = useCallback(
    (props: any) => (
      <MemoizedParagraph className={className}>
        {props.children}
      </MemoizedParagraph>
    ),
    [className]
  );

  const anchorCallback = useCallback(
    (props: any) => (
      <MemoizedAnchor
        updatePresentingDocument={state?.setPresentingDocument || (() => {})}
        docs={state?.docs || []}
        userFiles={state?.userFiles || []}
        href={props.href}
      >
        {props.children}
      </MemoizedAnchor>
    ),
    [state?.docs, state?.userFiles, state?.setPresentingDocument]
  );

  const markdownComponents = useMemo(
    () => ({
      a: anchorCallback,
      p: paragraphCallback,
      b: ({ node, className, children }: any) => {
        return <span className={className}>{children}</span>;
      },
      code: ({ node, className, children }: any) => {
        const codeText = extractCodeText(node, processedContent, children);

        return (
          <CodeBlock className={className} codeText={codeText}>
            {children}
          </CodeBlock>
        );
      },
    }),
    [anchorCallback, paragraphCallback, processedContent]
  );

  return markdownComponents;
};

/**
 * Renders markdown content with consistent configuration
 */
export const renderMarkdown = (
  content: string,
  markdownComponents: any,
  textSize: string = "text-base"
): JSX.Element => {
  return (
<<<<<<< HEAD
    <ReactMarkdown
      className={`prose dark:prose-invert font-main-content-body max-w-full ${textSize}`}
      components={markdownComponents}
      remarkPlugins={[remarkGfm, [remarkMath, { singleDollarTextMath: false }]]}
      rehypePlugins={[[rehypePrism, { ignoreMissing: true }], rehypeKatex]}
      urlTransform={transformLinkUri}
    >
      {content}
    </ReactMarkdown>
=======
    <div dir="auto">
      <ReactMarkdown
        className={`prose dark:prose-invert font-main-content-body max-w-full ${textSize}`}
        components={markdownComponents}
        remarkPlugins={[
          remarkGfm,
          [remarkMath, { singleDollarTextMath: false }],
        ]}
        rehypePlugins={[[rehypePrism, { ignoreMissing: true }], rehypeKatex]}
        urlTransform={transformLinkUri}
      >
        {content}
      </ReactMarkdown>
    </div>
>>>>>>> eaa14a5c
  );
};

/**
 * Complete markdown processing and rendering utility
 */
export const useMarkdownRenderer = (
  content: string,
  state: FullChatState | undefined,
  textSize: string
) => {
  const processedContent = useMemo(() => processContent(content), [content]);
  const markdownComponents = useMarkdownComponents(
    state,
    processedContent,
    textSize
  );

  const renderedContent = useMemo(
    () => renderMarkdown(processedContent, markdownComponents, textSize),
    [processedContent, markdownComponents, textSize]
  );

  return {
    processedContent,
    markdownComponents,
    renderedContent,
  };
};<|MERGE_RESOLUTION|>--- conflicted
+++ resolved
@@ -104,17 +104,6 @@
   textSize: string = "text-base"
 ): JSX.Element => {
   return (
-<<<<<<< HEAD
-    <ReactMarkdown
-      className={`prose dark:prose-invert font-main-content-body max-w-full ${textSize}`}
-      components={markdownComponents}
-      remarkPlugins={[remarkGfm, [remarkMath, { singleDollarTextMath: false }]]}
-      rehypePlugins={[[rehypePrism, { ignoreMissing: true }], rehypeKatex]}
-      urlTransform={transformLinkUri}
-    >
-      {content}
-    </ReactMarkdown>
-=======
     <div dir="auto">
       <ReactMarkdown
         className={`prose dark:prose-invert font-main-content-body max-w-full ${textSize}`}
@@ -129,7 +118,6 @@
         {content}
       </ReactMarkdown>
     </div>
->>>>>>> eaa14a5c
   );
 };
 
