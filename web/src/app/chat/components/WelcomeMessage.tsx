--- conflicted
+++ resolved
@@ -1,27 +1,15 @@
 // import { AssistantIcon } from "@/components/assistants/AssistantIcon";
 import { Logo } from "@/components/logo/Logo";
-<<<<<<< HEAD
-import { MinimalPersonaSnapshot } from "@/app/admin/assistants/interfaces";
-import { cn } from "@/lib/utils";
-import Text from "@/refresh-components/Text";
-=======
 import { cn } from "@/lib/utils";
 import { AgentIcon } from "@/refresh-components/AgentIcon";
 import Text from "@/refresh-components/Text";
 import { useAgentsContext } from "@/refresh-components/contexts/AgentsContext";
->>>>>>> eaa14a5c
 
 export default function WelcomeMessage() {
   const { currentAgent } = useAgentsContext();
 
-<<<<<<< HEAD
-export function WelcomeMessage({ assistant }: WelcomeMessageProps) {
-  // For the unified assistant (ID 0), show greeting message
-  const isUnifiedAssistant = assistant.id === 0;
-=======
   // If no agent is active OR the current agent is the default one, we show the Onyx logo.
   const isDefaultAgent = !currentAgent || currentAgent.id === 0;
->>>>>>> eaa14a5c
 
   return (
     <div
@@ -37,23 +25,14 @@
       )}
     >
       <div className="flex items-center">
-<<<<<<< HEAD
-        {isUnifiedAssistant ? (
-=======
         {isDefaultAgent ? (
->>>>>>> eaa14a5c
           <div data-testid="onyx-logo">
             <Logo size="large" />
           </div>
         ) : (
           <div className="flex flex-row items-center justify-center gap-padding-button">
-<<<<<<< HEAD
-            <AssistantIcon assistant={assistant} size="large" />
-            <Text headingH2>{assistant.name}</Text>
-=======
             <AgentIcon agent={currentAgent} />
             <Text headingH2>{currentAgent.name}</Text>
->>>>>>> eaa14a5c
           </div>
         )}
       </div>
