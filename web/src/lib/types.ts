import { Persona } from "@/app/admin/assistants/interfaces";
import { Credential } from "./connectors/credentials";
import { Connector } from "./connectors/connectors";
import { ConnectorCredentialPairStatus } from "@/app/admin/connector/[ccPairId]/types";

interface UserPreferences {
  chosen_assistants: number[] | null;
  visible_assistants: number[];
  hidden_assistants: number[];
  pinned_assistants?: number[];
  default_model: string | null;
  recent_assistants: number[];
  auto_scroll: boolean;
  shortcut_enabled: boolean;
  temperature_override_enabled: boolean;
}

export enum UserRole {
  LIMITED = "limited",
  BASIC = "basic",
  ADMIN = "admin",
  CURATOR = "curator",
  GLOBAL_CURATOR = "global_curator",
  EXT_PERM_USER = "ext_perm_user",
  SLACK_USER = "slack_user",
}

export const USER_ROLE_LABELS: Record<UserRole, string> = {
  [UserRole.BASIC]: "Basic",
  [UserRole.ADMIN]: "Admin",
  [UserRole.GLOBAL_CURATOR]: "Global Curator",
  [UserRole.CURATOR]: "Curator",
  [UserRole.LIMITED]: "Limited",
  [UserRole.EXT_PERM_USER]: "External Permissioned User",
  [UserRole.SLACK_USER]: "Slack User",
};

export const INVALID_ROLE_HOVER_TEXT: Partial<Record<UserRole, string>> = {
  [UserRole.BASIC]: "Basic users can't perform any admin actions",
  [UserRole.ADMIN]: "Admin users can perform all admin actions",
  [UserRole.GLOBAL_CURATOR]:
    "Global Curator users can perform admin actions for all groups they are a member of",
  [UserRole.CURATOR]: "Curator role must be assigned in the Groups tab",
  [UserRole.SLACK_USER]:
    "This role is automatically assigned to users who only use Onyx via Slack",
};

export interface User {
  id: string;
  email: string;
  is_active: boolean;
  is_superuser: boolean;
  is_verified: boolean;
  role: UserRole;
  preferences: UserPreferences;
  current_token_created_at?: Date;
  current_token_expiry_length?: number;
  oidc_expiry?: Date;
  is_cloud_superuser?: boolean;
  team_name: string | null;
  is_anonymous_user?: boolean;
  // If user does not have a configured password
  // (i.e.) they are using an oauth flow
  // or are in a no-auth situation
  // we don't want to show them things like the reset password
  // functionality
  password_configured?: boolean;
  tenant_info?: TenantInfo | null;
}

export interface TenantInfo {
  new_tenant?: NewTenantInfo | null;
  invitation?: NewTenantInfo | null;
}

export interface NewTenantInfo {
  tenant_id: string;
  number_of_users: number;
}

export interface AllUsersResponse {
  accepted: User[];
  invited: User[];
  slack_users: User[];
  accepted_pages: number;
  invited_pages: number;
  slack_users_pages: number;
}

export interface AcceptedUserSnapshot {
  id: string;
  email: string;
  role: UserRole;
  is_active: boolean;
}

export interface InvitedUserSnapshot {
  email: string;
}

export interface MinimalUserSnapshot {
  id: string;
  email: string;
}

export type ValidInputTypes =
  | "load_state"
  | "poll"
  | "event"
  | "slim_retrieval";
export type ValidStatuses =
  | "invalid"
  | "success"
  | "completed_with_errors"
  | "canceled"
  | "failed"
  | "in_progress"
  | "not_started";
export type TaskStatus = "PENDING" | "STARTED" | "SUCCESS" | "FAILURE";
export type Feedback = "like" | "dislike" | "mixed";
export type AccessType = "public" | "private" | "sync";
export type SessionType = "Chat" | "Search" | "Slack";

export interface DocumentBoostStatus {
  document_id: string;
  semantic_id: string;
  link: string;
  boost: number;
  hidden: boolean;
}

export interface FailedConnectorIndexingStatus {
  cc_pair_id: number;
  name: string | null;
  error_msg: string | null;
  is_deletable: boolean;
  connector_id: number;
  credential_id: number;
}

export interface IndexAttemptSnapshot {
  id: number;
  status: ValidStatuses | null;
  from_beginning: boolean;
  new_docs_indexed: number;
  docs_removed_from_index: number;
  total_docs_indexed: number;
  error_msg: string | null;
  error_count: number;
  full_exception_trace: string | null;
  time_started: string | null;
  time_updated: string;
}

export interface ConnectorStatus<ConnectorConfigType, ConnectorCredentialType> {
  cc_pair_id: number;
  name: string | null;
  connector: Connector<ConnectorConfigType>;
  credential: Credential<ConnectorCredentialType>;
  access_type: AccessType;
  groups: number[];
}

export interface ConnectorIndexingStatus<
  ConnectorConfigType,
  ConnectorCredentialType,
> extends ConnectorStatus<ConnectorConfigType, ConnectorCredentialType> {
  // Inlcude data only necessary for indexing statuses in admin page
  last_success: string | null;
  last_status: ValidStatuses | null;
  last_finished_status: ValidStatuses | null;
  cc_pair_status: ConnectorCredentialPairStatus;
  in_repeated_error_state: boolean;
  latest_index_attempt: IndexAttemptSnapshot | null;
  docs_indexed: number;
}

export interface FederatedConnectorDetail {
  id: number;
  source: ValidSources.FederatedSlack;
  name: string;
  credentials: Record<string, any>;
  oauth_token_exists: boolean;
  oauth_token_expires_at: string | null;
  document_sets: Array<{
    id: number;
    name: string;
    entities: Record<string, any>;
  }>;
}

export interface OAuthPrepareAuthorizationResponse {
  url: string;
}

export interface OAuthBaseCallbackResponse {
  success: boolean;
  message: string;
  finalize_url: string | null;
  redirect_on_success: string;
}

export interface OAuthSlackCallbackResponse extends OAuthBaseCallbackResponse {
  team_id: string;
  authed_user_id: string;
}

export interface ConfluenceAccessibleResource {
  id: string;
  name: string;
  url: string;
  scopes: string[];
  avatarUrl: string;
}

export interface OAuthConfluencePrepareFinalizationResponse {
  success: boolean;
  message: string;
  accessible_resources: ConfluenceAccessibleResource[];
}

export interface OAuthConfluenceFinalizeResponse {
  success: boolean;
  message: string;
  redirect_url: string;
}

export interface CCPairBasicInfo {
  has_successful_run: boolean;
  source: ValidSources;
}

export type ConnectorSummary = {
  count: number;
  active: number;
  public: number;
  totalDocsIndexed: number;
  errors: number; // New field for error count
};

export type GroupedConnectorSummaries = Record<ValidSources, ConnectorSummary>;

// DELETION

export interface DeletionAttemptSnapshot {
  connector_id: number;
  credential_id: number;
  status: TaskStatus;
}

// DOCUMENT SETS
export interface CCPairDescriptor<ConnectorType, CredentialType> {
  id: number;
  name: string | null;
  connector: Connector<ConnectorType>;
  credential: Credential<CredentialType>;
  access_type: AccessType;
}

export interface FederatedConnectorConfig {
  federated_connector_id: number;
  entities: Record<string, any>;
}

export interface FederatedConnectorDescriptor {
  id: number;
  name: string;
  source: string;
  entities: Record<string, any>;
}

// Simplified interfaces with minimal data
export interface CCPairSummary {
  id: number;
  name: string | null;
  source: ValidSources;
  access_type: AccessType;
}

export interface FederatedConnectorSummary {
  id: number;
  name: string;
  source: string;
  entities: Record<string, any>;
}

export interface DocumentSetSummary {
  id: number;
  name: string;
  description: string;
  cc_pair_summaries: CCPairSummary[];
  is_up_to_date: boolean;
  is_public: boolean;
  users: string[];
  groups: number[];
  federated_connector_summaries: FederatedConnectorSummary[];
}

export interface Tag {
  tag_key: string;
  tag_value: string;
  source: ValidSources;
}

// STANDARD ANSWERS
export interface StandardAnswerCategory {
  id: number;
  name: string;
}

export interface StandardAnswer {
  id: number;
  keyword: string;
  answer: string;
  match_regex: boolean;
  match_any_keywords: boolean;
  categories: StandardAnswerCategory[];
}

// SLACK BOT CONFIGS

export type AnswerFilterOption =
  | "well_answered_postfilter"
  | "questionmark_prefilter";

export interface ChannelConfig {
  channel_name: string;
  respond_tag_only?: boolean;
  respond_to_bots?: boolean;
  is_ephemeral?: boolean;
  show_continue_in_web_ui?: boolean;
  respond_member_group_list?: string[];
  answer_filters?: AnswerFilterOption[];
  follow_up_tags?: string[];
  disabled?: boolean;
}

export type SlackBotResponseType = "quotes" | "citations";

export interface SlackChannelConfig {
  id: number;
  slack_bot_id: number;
  persona_id: number | null;
  persona: Persona | null;
  channel_config: ChannelConfig;
  enable_auto_filters: boolean;
  standard_answer_categories: StandardAnswerCategory[];
  is_default: boolean;
}

export interface SlackChannelDescriptor {
  id: string;
  name: string;
}

export type SlackBot = {
  id: number;
  name: string;
  enabled: boolean;
  configs_count: number;
  slack_channel_configs: Array<{
    id: number;
    is_default: boolean;
    channel_config: {
      channel_name: string;
    };
  }>;
  bot_token: string;
  app_token: string;
};

export interface SlackBotTokens {
  bot_token: string;
  app_token: string;
}

/* EE Only Types */
export interface UserGroup {
  id: number;
  name: string;
  users: User[];
  curator_ids: string[];
  cc_pairs: CCPairDescriptor<any, any>[];
  document_sets: DocumentSetSummary[];
  personas: Persona[];
  is_up_to_date: boolean;
  is_up_for_deletion: boolean;
}

export enum ValidSources {
  Web = "web",
  GitHub = "github",
  GitLab = "gitlab",
  Slack = "slack",
  GoogleDrive = "google_drive",
  Gmail = "gmail",
  Bookstack = "bookstack",
  Confluence = "confluence",
  Jira = "jira",
  Productboard = "productboard",
  Slab = "slab",
  Notion = "notion",
  Guru = "guru",
  Gong = "gong",
  Zulip = "zulip",
  Linear = "linear",
  Hubspot = "hubspot",
  Document360 = "document360",
  File = "file",
  GoogleSites = "google_sites",
  Loopio = "loopio",
  Dropbox = "dropbox",
  Discord = "discord",
  Salesforce = "salesforce",
  Sharepoint = "sharepoint",
  Teams = "teams",
  Zendesk = "zendesk",
  Discourse = "discourse",
  Axero = "axero",
  Clickup = "clickup",
  Wikipedia = "wikipedia",
  Mediawiki = "mediawiki",
  Asana = "asana",
  S3 = "s3",
  R2 = "r2",
  GoogleCloudStorage = "google_cloud_storage",
  Xenforo = "xenforo",
  OciStorage = "oci_storage",
  NotApplicable = "not_applicable",
  IngestionApi = "ingestion_api",
  Freshdesk = "freshdesk",
  Fireflies = "fireflies",
  Egnyte = "egnyte",
  Airtable = "airtable",
  Gitbook = "gitbook",
  Highspot = "highspot",
<<<<<<< HEAD
  DrupalWiki = "drupal_wiki",
=======
  Imap = "imap",

>>>>>>> 4f04b09e
  // Federated Connectors
  FederatedSlack = "federated_slack",
}

export const federatedSourceToRegularSource = (
  maybeFederatedSource: ValidSources
): ValidSources => {
  if (maybeFederatedSource === ValidSources.FederatedSlack) {
    return ValidSources.Slack;
  }
  return maybeFederatedSource;
};

export const validAutoSyncSources = [
  ValidSources.Confluence,
  ValidSources.GoogleDrive,
  ValidSources.Gmail,
  ValidSources.Slack,
  ValidSources.Salesforce,
] as const;

// Create a type from the array elements
export type ValidAutoSyncSource = (typeof validAutoSyncSources)[number];

export type ConfigurableSources = Exclude<
  ValidSources,
  | ValidSources.NotApplicable
  | ValidSources.IngestionApi
  | ValidSources.FederatedSlack // is part of ValiedSources.Slack
>;

export const oauthSupportedSources: ConfigurableSources[] = [
  ValidSources.Slack,
  // NOTE: temporarily disabled until our GDrive App is approved
  // ValidSources.GoogleDrive,
  ValidSources.Confluence,
];

export type OAuthSupportedSource = (typeof oauthSupportedSources)[number];

// Federated Connector Types
export interface CredentialFieldSpec {
  type: string;
  description: string;
  required: boolean;
  default?: any;
  example?: any;
  secret: boolean;
}

export interface CredentialSchemaResponse {
  credentials: Record<string, CredentialFieldSpec>;
}

export interface FederatedConnectorCreateRequest {
  source: string;
  credentials: Record<string, any>;
}

export interface FederatedConnectorCreateResponse {
  id: number;
  source: string;
}<|MERGE_RESOLUTION|>--- conflicted
+++ resolved
@@ -434,12 +434,9 @@
   Airtable = "airtable",
   Gitbook = "gitbook",
   Highspot = "highspot",
-<<<<<<< HEAD
   DrupalWiki = "drupal_wiki",
-=======
   Imap = "imap",
 
->>>>>>> 4f04b09e
   // Federated Connectors
   FederatedSlack = "federated_slack",
 }
