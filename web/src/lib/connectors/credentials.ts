--- conflicted
+++ resolved
@@ -244,14 +244,13 @@
   highspot_secret: string;
 }
 
-<<<<<<< HEAD
 export interface DrupalWikiCredentialJson {
   drupal_wiki_api_token: string;
-=======
+}
+
 export interface ImapCredentialJson {
   imap_username: string;
   imap_password: string;
->>>>>>> 4f04b09e
 }
 
 export const credentialTemplates: Record<ValidSources, any> = {
