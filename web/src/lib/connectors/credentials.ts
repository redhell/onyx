--- conflicted
+++ resolved
@@ -624,14 +624,12 @@
   highspot_key: "Highspot Key",
   highspot_secret: "Highspot Secret",
 
-<<<<<<< HEAD
   // Drupal Wiki
   drupal_wiki_api_token: "Drupal Wiki Personal Access Token",
-=======
+
   // Bitbucket
   bitbucket_email: "Bitbucket Account Email",
   bitbucket_api_token: "Bitbucket API Token",
->>>>>>> b4caa85c
 };
 
 export function getDisplayNameForCredentialKey(key: string): string {
