--- conflicted
+++ resolved
@@ -114,13 +114,8 @@
           onClick={onNotificationsClick}
         >
           {`Notifications ${
-<<<<<<< HEAD
-            (notifications && notifications.length) || 0 > 0
-              ? `(${notifications!.length})`
-=======
             notifications && notifications.length > 0
               ? `(${notifications.length})`
->>>>>>> b4caa85c
               : ""
           }`}
         </NavigationTab>,
